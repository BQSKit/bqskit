# type: ignore
# TODO: Remove type: ignore, when new mypy comes out with TypeGuards
"""This module implements the ForEachBlockPass class."""
from __future__ import annotations

import logging
from typing import Any
from typing import Callable
from typing import Sequence

from bqskit.compiler.basepass import BasePass
from bqskit.ir.circuit import Circuit
from bqskit.ir.gates.circuitgate import CircuitGate
from bqskit.ir.operation import Operation
from bqskit.ir.point import CircuitPoint
from bqskit.utils.typing import is_sequence

_logger = logging.getLogger(__name__)


class ForEachBlockPass(BasePass):
    """
    The ForEachBlockPass class.

    This is a control pass that executes another pass or passes on every block
    in the circuit.
    """

    def __init__(
        self,
        loop_body: BasePass | Sequence[BasePass],
        replace_filter: Callable[[Circuit, Operation], bool] | None = None,
    ) -> None:
        """
        Construct a ForEachBlockPass.

        Args:
            loop_body (BasePass | Sequence[BasePass]): The pass or passes
                to execute on every block.

            replace_filter (Callable[[Circuit, Operation], bool] | None):
                A predicate that determines if the resulting circuit, after
                calling `loop_body` on a block, should replace the original
                operation. Called with the circuit output from `loop_body`
                and the original operation. If this returns true, the
                operation will be replaced with the new circuit.
                Defaults to always replace.
        """

        if not is_sequence(loop_body) and not isinstance(loop_body, BasePass):
            raise TypeError(
                'Expected Pass or sequence of Passes, got %s.'
                % type(loop_body),
            )

        if is_sequence(loop_body):
            truth_list = [isinstance(elem, BasePass) for elem in loop_body]
            if not all(truth_list):
                raise TypeError(
                    'Expected Pass or sequence of Passes, got %s.'
                    % type(loop_body[truth_list.index(False)]),
                )

        self.loop_body = loop_body
        self.replace_filter = replace_filter or default_replace_filter

        if not callable(self.replace_filter):
            raise TypeError(
                'Expected callable method that maps Circuit and Operations to'
                ' booleans for replace_filter'
                ', got %s.' % type(self.replace_filter),
            )

    def run(self, circuit: Circuit, data: dict[str, Any]) -> None:
        """Perform the pass's operation, see BasePass for more info."""

        # Collect CircuitGate blocks
        blocks: list[tuple[CircuitPoint, Operation]] = []
        for cycle, op in circuit.operations_with_cycles():
            if isinstance(op.gate, CircuitGate):
                blocks.append((cycle, op))

        # Perform work
        for cycle, op in blocks:
<<<<<<< HEAD
            gate: CircuitGate = op.gate  # type: ignore
            subcircuit = gate._circuit.copy()
            subcircuit.set_params(op.params)
=======
            gate: CircuitGate = op.gate
            circuit = gate._circuit.copy()
            circuit.set_params(op.params)
>>>>>>> 23be18c0

            if is_sequence(self.loop_body):
                for loop_pass in self.loop_body:
                    # TODO: Pass only subtopology when topology avail
                    loop_pass.run(subcircuit, data)
            else:
                # TODO: Pass only subtopology when topology avail
                self.loop_body.run(subcircuit, data)

            if self.replace_filter(subcircuit, op):
                subcircuit.replace_gate(
                    (cycle, op.location[0]),
                    CircuitGate(subcircuit, True),
                    op.location,
                    subcircuit.get_params(),
                )


def default_replace_filter(circuit: Circuit, op: Operation) -> bool:
    return True<|MERGE_RESOLUTION|>--- conflicted
+++ resolved
@@ -82,15 +82,9 @@
 
         # Perform work
         for cycle, op in blocks:
-<<<<<<< HEAD
-            gate: CircuitGate = op.gate  # type: ignore
+            gate: CircuitGate = op.gate
             subcircuit = gate._circuit.copy()
             subcircuit.set_params(op.params)
-=======
-            gate: CircuitGate = op.gate
-            circuit = gate._circuit.copy()
-            circuit.set_params(op.params)
->>>>>>> 23be18c0
 
             if is_sequence(self.loop_body):
                 for loop_pass in self.loop_body:
