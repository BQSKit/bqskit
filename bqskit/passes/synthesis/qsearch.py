"""This module implements the QSearchSynthesisPass."""
from __future__ import annotations

import logging
from typing import Any

import math 


from bqskit.compiler.passdata import PassData

from bqskit.ir.circuit import Circuit
from bqskit.ir.opt.cost.functions import HilbertSchmidtResidualsGenerator
from bqskit.ir.opt.cost.generator import CostFunctionGenerator
from bqskit.passes.search.frontier import Frontier
from bqskit.passes.search.generator import LayerGenerator
from bqskit.passes.search.generators.seed import SeedLayerGenerator
from bqskit.passes.search.heuristic import HeuristicFunction
from bqskit.passes.search.heuristics import AStarHeuristic
from bqskit.passes.synthesis.synthesis import SynthesisPass
from bqskit.qis.state.state import StateVector
from bqskit.qis.state.system import StateSystem
from bqskit.qis.unitary import UnitaryMatrix
from bqskit.runtime import get_runtime
from bqskit.utils.typing import is_integer
from bqskit.utils.typing import is_real_number


_logger = logging.getLogger(__name__)


class QSearchSynthesisPass(SynthesisPass):
    """
    A pass implementing the QSearch A* synthesis algorithm.

    References:
        Davis, Marc G., et al. “Towards Optimal Topology Aware Quantum
        Circuit Synthesis.” 2020 IEEE International Conference on Quantum
        Computing and Engineering (QCE). IEEE, 2020.
    """

    def __init__(
        self,
        heuristic_function: HeuristicFunction = AStarHeuristic(),
        layer_generator: LayerGenerator | None = None,
        success_threshold: float = 1e-8,
        cost: CostFunctionGenerator = HilbertSchmidtResidualsGenerator(),
        max_layer: int | None = None,
        store_partial_solutions: bool = False,
        partials_per_depth: int = 25,
        instantiate_options: dict[str, Any] = {},
    ) -> None:
        """
        Construct a search-based synthesis pass.

        Args:
            heuristic_function (HeuristicFunction): The heuristic to guide
                search.

            layer_generator (LayerGenerator | None): The successor function
                to guide node expansion. If left as none, then a default
                will be selected before synthesis based on the target
                model's gate set. (Default: None)

            success_threshold (float): The distance threshold that
                determines successful termintation. Measured in cost
                described by the cost function. (Default: 1e-8)

            cost (CostFunction | None): The cost function that determines
                distance during synthesis. The goal of this synthesis pass
                is to implement circuits for the given unitaries that have
                a cost less than the `success_threshold`.
                (Default: HSDistance())

            max_layer (int): The maximum number of layers to append without
                success before termination. If left as None it will default
                to unlimited. (Default: None)

            store_partial_solutions (bool): Whether to store partial solutions
                at different depths inside of the data dict. (Default: False)

            partials_per_depth (int): The maximum number of partials
                to store per search depth. No effect if
                `store_partial_solutions` is False. (Default: 25)

            instantiate_options (dict[str: Any]): Options passed directly
                to circuit.instantiate when instantiating circuit
                templates. (Default: {})

        Raises:
            ValueError: If `max_depth` is nonpositive.
        """
        if not isinstance(heuristic_function, HeuristicFunction):
            raise TypeError(
                f'Expected HeursiticFunction, got {type(heuristic_function)}.',
            )

        if layer_generator is not None:
            if not isinstance(layer_generator, LayerGenerator):
                raise TypeError(
                    f'Expected LayerGenerator, got {type(layer_generator)}.',
                )

        if not is_real_number(success_threshold):
            raise TypeError(
                'Expected real number for success_threshold'
                f', got {type(success_threshold)}',
            )

        if not isinstance(cost, CostFunctionGenerator):
            raise TypeError(
                'Expected cost to be a CostFunctionGenerator'
                f', got {type(cost)}',
            )

        if max_layer is not None and not is_integer(max_layer):
            raise TypeError(
                f'Expected max_layer to be an integer, got {type(max_layer)}.',
            )

        if max_layer is not None and max_layer <= 0:
            raise ValueError(
                f'Expected max_layer to be positive, got {int(max_layer)}.',
            )

        if not isinstance(instantiate_options, dict):
            raise TypeError(
                'Expected dictionary for instantiate_options'
                f', got {type(instantiate_options)}',
            )

        self.heuristic_function = heuristic_function
        self.layer_gen = layer_generator
        self.success_threshold = success_threshold
        self.cost = cost
        self.max_layer = max_layer
        self.instantiate_options: dict[str, Any] = {
            'cost_fn_gen': self.cost,
        }
        self.instantiate_options.update(instantiate_options)
        self.store_partial_solutions = store_partial_solutions
        self.partials_per_depth = partials_per_depth

<<<<<<< HEAD
=======
    def transform_circuit_from_squander_to_qsearch(self,
    cDecompose,
    qubitnum)-> Circuit:
    #import all the gates
        from bqskit.ir.gates.constant.cx import CNOTGate
        from bqskit.ir.gates.parameterized.cry import CRYGate
        from bqskit.ir.gates.constant.cz import CZGate
        from bqskit.ir.gates.constant.ch import CHGate
        from bqskit.ir.gates.constant.sycamore import SycamoreGate as SYC
        from bqskit.ir.gates.parameterized.u3 import U3Gate 
        from bqskit.ir.gates.parameterized.rx import RXGate
        from bqskit.ir.gates.parameterized.ry import RYGate
        from bqskit.ir.gates.parameterized.rz import RZGate
        from bqskit.ir.gates.constant.x import XGate
        from bqskit.ir.gates.constant.y import YGate
        from bqskit.ir.gates.constant.z import ZGate
        from bqskit.ir.gates.constant.sx import SqrtXGate

        import numpy as np

        
        
        circuit=Circuit(qubitnum)
        gates=cDecompose.get_Gates()
        for idx in range(len(gates)-1, -1, -1):
            
            gate = gates[idx]

            if gate.get("type") == "CNOT":
                # adding CNOT gate to the quantum circuit
                control_qbit = qubitnum - gate.get("control_qbit")  - 1              
                target_qbit = qubitnum - gate.get("target_qbit") - 1               
                circuit.append_gate(CNOTGate(), (control_qbit, target_qbit))
                

            if gate.get("type") == "CRY":
                # adding CRY gate to the quantum circuit
                Theta=  gate.get("Theta")     
                control_qbit = qubitnum - gate.get("control_qbit") - 1                
                target_qbit = qubitnum - gate.get("target_qbit") - 1               
                circuit.append_gate(CRYGate() ,(control_qbit, target_qbit),[THeta])

            elif gate.get("type") == "CZ":
                # adding CZ gate to the quantum circuit
            
                control_qbit = qubitnum - gate.get("control_qbit") - 1               
                target_qbit = qubitnum - gate.get("target_qbit") - 1                  
                circuit.append_gate(CZGate(), (control_qbit, target_qbit))
               

            elif gate.get("type") == "CH":
                # adding CZ gate to the quantum circuit
                control_qbit = qubitnum - gate.get("control_qbit") -1                
                target_qbit = qubitnum - gate.get("target_qbit") - 1               
                circuit.append_gate(CZGate(), (control_qbit, target_qbit))
               

            elif gate.get("type") == "SYC":
                # Sycamore gate
                control_qbit = qubitnum - gate.get("control_qbit") -1                
                target_qbit = qubitnum - gate.get("target_qbit") - 1               
                circuit.append_gate(SycamoreGate(), (control_qbit, target_qbit))
               
                
            elif gate.get("type") == "U3":
                target_qbit = qubitnum - gate.get("target_qbit") - 1 
                Theta = gate.get("Theta")     
                Lambda =  gate.get("Lambda")  
                Phi = gate.get("Phi")  
                circuit.append_gate(U3Gate(),target_qbit,[Theta,Phi,Lambda])

            elif gate.get("type") == "RX":
                # RX gate               
                target_qbit = qubitnum - gate.get("target_qbit") - 1                
                Theta = gate.get("Theta")               
                circuit.append_gate(RXGate(),( target_qbit),[Theta]) 
              

            elif gate.get("type") == "RY":
                # RY gate
                target_qbit = qubitnum - gate.get("target_qbit") - 1                
                Theta = gate.get("Theta")               
                circuit.append_gate(RYGate(),(target_qbit),[Theta])
                

            elif gate.get("type") == "RZ":
                # RZ gate
                       
                target_qbit = qubitnum - gate.get("target_qbit") - 1               
                Phi =  gate.get("Phi")               
                circuit.append_gate(RZGate(), (target_qbit),[Phi] )
               

            elif gate.get("type") == "X":
                # X gate
                control_qbit = qubitnum - gate.get("control_qbit") - 1               
                target_qbit = qubitnum - gate.get("target_qbit") - 1                
                circuit.append_gate(XGate(), (target_qbit))
               

            elif gate.get("type") == "Y":
                # Y gate
                control_qbit = qubitnum - gate.get("control_qbit") - 1               
                target_qbit = qubitnum - gate.get("target_qbit") - 1               
                circuit.append_gate(YGate(), (target_qbit))
             

            elif gate.get("type") == "Z":
                # Z gate
                control_qbit = qubitnum - gate.get("control_qbit") - 1               
                target_qbit = qubitnum - gate.get("target_qbit") - 1               
                circuit.append_gate(ZGate(), (target_qbit))

            elif gate.get("type") == "SX":
                # SX gate
                control_qbit = qubitnum - gate.get("control_qbit") - 1               
                target_qbit = qubitnum - gate.get("target_qbit") - 1               
                circuit.append_gate(RZGate(), (target_qbit))
       
  
  
        return(circuit)

>>>>>>> dc3fc7e0
    async def synthesize(
        self,
        utry: UnitaryMatrix | StateVector | StateSystem,
        data: PassData,
    ) -> Circuit:
        """Synthesize `utry`, see :class:`SynthesisPass` for more."""
        # Initialize run-dependent options
<<<<<<< HEAD
=======

        Umtx = utry.numpy
        from squander import N_Qubit_Decomposition_adaptive
        import numpy as np
        import numpy.linalg as LA
        from squander import utils
        import random

        
        qubitnum=math.floor(math.log2(utry.__len__()))
        if qubitnum > 2 :
          
            
                #Python map containing hyper-parameters
            config = { 	
                'Randomized_Radius': 0.3, 
                'randomized_adaptive_layers': 1,
                'optimization_tolerance': self.success_threshold}
            
            
            cDecompose = N_Qubit_Decomposition_adaptive(Umtx.conj().T, level_limit_max=5,level_limit_min=0, config=config)
            cDecompose.set_Verbose(0)
            cDecompose.Start_Decomposition()
            
   
            Circuit_squander=self.transform_circuit_from_squander_to_qsearch(cDecompose,qubitnum)
            Unitarymatrix_bqskit=Circuit.get_unitary(Circuit_squander)	
            
            product_matrix = np.dot(Umtx,Unitarymatrix_bqskit.conj().T)
            phase = np.angle(product_matrix[0,0])
            product_matrix = product_matrix*np.exp(-1j*phase)
            shape=np.shape(product_matrix)
            product_matrix = np.eye(shape[0])*2 - product_matrix - product_matrix.conj().T
            decomposition_error = (np.real(np.trace(product_matrix)))/2
            _logger.debug("The error of the decomposition is"  + str(decomposition_error))	
            
            squander_decomposition_error=cDecompose.get_Decomposition_Error()
            
            

            if decomposition_error >  self.success_threshold:
                num = random.random()  
                Circuit.save(Circuit_squander,"bad_circuit" + str(num) + ".qasm")
                np.savetxt("bad_Unitarybqskit" + str(num) + ".txt",Unitarymatrix_bqskit)
                np.savetxt("bad_umtx" + str(num) + ".txt",Umtx)
                #np.savetxt("decomposition_error" + str(num) + ".txt",decomposition_error)
                print(decomposition_error)
                _logger.debug('the squander decomposition error is bigger than the succes_treshold, with the value of:',decomposition_error)

                #exit()
                
            else: 
                _logger.debug('Successful synthesis with squander.')

                #print("success with squander")
                bqskit_error = self.cost.calc_cost(Circuit_squander, Unitarymatrix_bqskit)
                print("the difference between our and cost.calc function:",decomposition_error - bqskit_error,"\n")
                return(Circuit_squander) 

        
>>>>>>> dc3fc7e0
        instantiate_options = self.instantiate_options.copy()

        # Seed the PRNG
        if 'seed' not in instantiate_options:
            instantiate_options['seed'] = data.seed

        # Get layer generator for search
        layer_gen = self._get_layer_gen(data)

        # Begin the search with an initial layer

        frontier = Frontier(utry, self.heuristic_function)
        initial_layer = layer_gen.gen_initial_layer(utry, data)
        initial_layer.instantiate(utry, **instantiate_options)
        frontier.add(initial_layer, 0)

        # Track best circuit, initially the initial layer
        best_dist = self.cost.calc_cost(initial_layer, utry) # megnézni mit csinál mennyire hasonlít.
        best_circ = initial_layer
        best_layer = 0

        # Track partial solutions
        psols: dict[int, list[tuple[Circuit, float]]] = {}

        _logger.debug(f'Search started, initial layer has cost: {best_dist}.')

        # Evalute initial layer
        if best_dist < self.success_threshold:
            _logger.debug('Successful synthesis.')
            return initial_layer

        # Main loop
        while not frontier.empty():
            top_circuit, layer = frontier.pop()

            # Generate successors
            successors = layer_gen.gen_successors(top_circuit, data)

            if len(successors) == 0:
                continue

            # Instantiate successors
            circuits = await get_runtime().map(
                Circuit.instantiate,
                successors,
                target=utry,
                **instantiate_options,
            )

            # Evaluate successors
            for circuit in circuits:
                dist = self.cost.calc_cost(circuit, utry)

                if dist < self.success_threshold: #ifben átírni succes tressholdra
                    _logger.debug('Successful synthesis.')
                    if self.store_partial_solutions:
                        data['psols'] = psols
                    return circuit

                if dist < best_dist:
                    plural = '' if layer == 0 else 's'
                    _logger.debug(
                        f'New best circuit found with {layer + 1} '
                        f'layer{plural} and cost: {dist:.12e}.',
                    )
                    best_dist = dist
                    best_circ = circuit
                    best_layer = layer

                if self.store_partial_solutions:
                    if layer not in psols:
                        psols[layer] = []

                    psols[layer].append((circuit.copy(), dist))

                    if len(psols[layer]) > self.partials_per_depth:
                        psols[layer].sort(key=lambda x: x[1])
                        del psols[layer][-1]

                if self.max_layer is None or layer + 1 < self.max_layer:
                    frontier.add(circuit, layer + 1)

        _logger.warning('Frontier emptied.')
        _logger.warning(
            'Returning best known circuit with %d layer%s and cost: %e.'
            % (best_layer, '' if best_layer == 1 else 's', best_dist),
        )
        if self.store_partial_solutions:
            data['psols'] = psols

        return best_circ

    def _get_layer_gen(self, data: PassData) -> LayerGenerator:
        """
        Set the layer generator.

        If a layer generator has been passed into the constructor, then that
        layer generator will be used. Otherwise, a default layer generator will
        be selected by the gateset.

        If seeds are passed into the data dict, then a SeedLayerGenerator will
        wrap the previously selected layer generator.
        """
        # TODO: Deduplicate this code with leap synthesis
        layer_gen = self.layer_gen or data.gate_set.build_mq_layer_generator()

        # Priority given to seeded synthesis
        if 'seed_circuits' in data:
            return SeedLayerGenerator(data['seed_circuits'], layer_gen)

        return layer_gen<|MERGE_RESOLUTION|>--- conflicted
+++ resolved
@@ -141,132 +141,7 @@
         self.store_partial_solutions = store_partial_solutions
         self.partials_per_depth = partials_per_depth
 
-<<<<<<< HEAD
-=======
-    def transform_circuit_from_squander_to_qsearch(self,
-    cDecompose,
-    qubitnum)-> Circuit:
-    #import all the gates
-        from bqskit.ir.gates.constant.cx import CNOTGate
-        from bqskit.ir.gates.parameterized.cry import CRYGate
-        from bqskit.ir.gates.constant.cz import CZGate
-        from bqskit.ir.gates.constant.ch import CHGate
-        from bqskit.ir.gates.constant.sycamore import SycamoreGate as SYC
-        from bqskit.ir.gates.parameterized.u3 import U3Gate 
-        from bqskit.ir.gates.parameterized.rx import RXGate
-        from bqskit.ir.gates.parameterized.ry import RYGate
-        from bqskit.ir.gates.parameterized.rz import RZGate
-        from bqskit.ir.gates.constant.x import XGate
-        from bqskit.ir.gates.constant.y import YGate
-        from bqskit.ir.gates.constant.z import ZGate
-        from bqskit.ir.gates.constant.sx import SqrtXGate
-
-        import numpy as np
-
-        
-        
-        circuit=Circuit(qubitnum)
-        gates=cDecompose.get_Gates()
-        for idx in range(len(gates)-1, -1, -1):
-            
-            gate = gates[idx]
-
-            if gate.get("type") == "CNOT":
-                # adding CNOT gate to the quantum circuit
-                control_qbit = qubitnum - gate.get("control_qbit")  - 1              
-                target_qbit = qubitnum - gate.get("target_qbit") - 1               
-                circuit.append_gate(CNOTGate(), (control_qbit, target_qbit))
-                
-
-            if gate.get("type") == "CRY":
-                # adding CRY gate to the quantum circuit
-                Theta=  gate.get("Theta")     
-                control_qbit = qubitnum - gate.get("control_qbit") - 1                
-                target_qbit = qubitnum - gate.get("target_qbit") - 1               
-                circuit.append_gate(CRYGate() ,(control_qbit, target_qbit),[THeta])
-
-            elif gate.get("type") == "CZ":
-                # adding CZ gate to the quantum circuit
-            
-                control_qbit = qubitnum - gate.get("control_qbit") - 1               
-                target_qbit = qubitnum - gate.get("target_qbit") - 1                  
-                circuit.append_gate(CZGate(), (control_qbit, target_qbit))
-               
-
-            elif gate.get("type") == "CH":
-                # adding CZ gate to the quantum circuit
-                control_qbit = qubitnum - gate.get("control_qbit") -1                
-                target_qbit = qubitnum - gate.get("target_qbit") - 1               
-                circuit.append_gate(CZGate(), (control_qbit, target_qbit))
-               
-
-            elif gate.get("type") == "SYC":
-                # Sycamore gate
-                control_qbit = qubitnum - gate.get("control_qbit") -1                
-                target_qbit = qubitnum - gate.get("target_qbit") - 1               
-                circuit.append_gate(SycamoreGate(), (control_qbit, target_qbit))
-               
-                
-            elif gate.get("type") == "U3":
-                target_qbit = qubitnum - gate.get("target_qbit") - 1 
-                Theta = gate.get("Theta")     
-                Lambda =  gate.get("Lambda")  
-                Phi = gate.get("Phi")  
-                circuit.append_gate(U3Gate(),target_qbit,[Theta,Phi,Lambda])
-
-            elif gate.get("type") == "RX":
-                # RX gate               
-                target_qbit = qubitnum - gate.get("target_qbit") - 1                
-                Theta = gate.get("Theta")               
-                circuit.append_gate(RXGate(),( target_qbit),[Theta]) 
-              
-
-            elif gate.get("type") == "RY":
-                # RY gate
-                target_qbit = qubitnum - gate.get("target_qbit") - 1                
-                Theta = gate.get("Theta")               
-                circuit.append_gate(RYGate(),(target_qbit),[Theta])
-                
-
-            elif gate.get("type") == "RZ":
-                # RZ gate
-                       
-                target_qbit = qubitnum - gate.get("target_qbit") - 1               
-                Phi =  gate.get("Phi")               
-                circuit.append_gate(RZGate(), (target_qbit),[Phi] )
-               
-
-            elif gate.get("type") == "X":
-                # X gate
-                control_qbit = qubitnum - gate.get("control_qbit") - 1               
-                target_qbit = qubitnum - gate.get("target_qbit") - 1                
-                circuit.append_gate(XGate(), (target_qbit))
-               
-
-            elif gate.get("type") == "Y":
-                # Y gate
-                control_qbit = qubitnum - gate.get("control_qbit") - 1               
-                target_qbit = qubitnum - gate.get("target_qbit") - 1               
-                circuit.append_gate(YGate(), (target_qbit))
-             
-
-            elif gate.get("type") == "Z":
-                # Z gate
-                control_qbit = qubitnum - gate.get("control_qbit") - 1               
-                target_qbit = qubitnum - gate.get("target_qbit") - 1               
-                circuit.append_gate(ZGate(), (target_qbit))
-
-            elif gate.get("type") == "SX":
-                # SX gate
-                control_qbit = qubitnum - gate.get("control_qbit") - 1               
-                target_qbit = qubitnum - gate.get("target_qbit") - 1               
-                circuit.append_gate(RZGate(), (target_qbit))
-       
-  
-  
-        return(circuit)
-
->>>>>>> dc3fc7e0
+
     async def synthesize(
         self,
         utry: UnitaryMatrix | StateVector | StateSystem,
@@ -274,69 +149,7 @@
     ) -> Circuit:
         """Synthesize `utry`, see :class:`SynthesisPass` for more."""
         # Initialize run-dependent options
-<<<<<<< HEAD
-=======
-
-        Umtx = utry.numpy
-        from squander import N_Qubit_Decomposition_adaptive
-        import numpy as np
-        import numpy.linalg as LA
-        from squander import utils
-        import random
-
-        
-        qubitnum=math.floor(math.log2(utry.__len__()))
-        if qubitnum > 2 :
-          
-            
-                #Python map containing hyper-parameters
-            config = { 	
-                'Randomized_Radius': 0.3, 
-                'randomized_adaptive_layers': 1,
-                'optimization_tolerance': self.success_threshold}
-            
-            
-            cDecompose = N_Qubit_Decomposition_adaptive(Umtx.conj().T, level_limit_max=5,level_limit_min=0, config=config)
-            cDecompose.set_Verbose(0)
-            cDecompose.Start_Decomposition()
-            
-   
-            Circuit_squander=self.transform_circuit_from_squander_to_qsearch(cDecompose,qubitnum)
-            Unitarymatrix_bqskit=Circuit.get_unitary(Circuit_squander)	
-            
-            product_matrix = np.dot(Umtx,Unitarymatrix_bqskit.conj().T)
-            phase = np.angle(product_matrix[0,0])
-            product_matrix = product_matrix*np.exp(-1j*phase)
-            shape=np.shape(product_matrix)
-            product_matrix = np.eye(shape[0])*2 - product_matrix - product_matrix.conj().T
-            decomposition_error = (np.real(np.trace(product_matrix)))/2
-            _logger.debug("The error of the decomposition is"  + str(decomposition_error))	
-            
-            squander_decomposition_error=cDecompose.get_Decomposition_Error()
-            
-            
-
-            if decomposition_error >  self.success_threshold:
-                num = random.random()  
-                Circuit.save(Circuit_squander,"bad_circuit" + str(num) + ".qasm")
-                np.savetxt("bad_Unitarybqskit" + str(num) + ".txt",Unitarymatrix_bqskit)
-                np.savetxt("bad_umtx" + str(num) + ".txt",Umtx)
-                #np.savetxt("decomposition_error" + str(num) + ".txt",decomposition_error)
-                print(decomposition_error)
-                _logger.debug('the squander decomposition error is bigger than the succes_treshold, with the value of:',decomposition_error)
-
-                #exit()
-                
-            else: 
-                _logger.debug('Successful synthesis with squander.')
-
-                #print("success with squander")
-                bqskit_error = self.cost.calc_cost(Circuit_squander, Unitarymatrix_bqskit)
-                print("the difference between our and cost.calc function:",decomposition_error - bqskit_error,"\n")
-                return(Circuit_squander) 
-
-        
->>>>>>> dc3fc7e0
+
         instantiate_options = self.instantiate_options.copy()
 
         # Seed the PRNG
