--- conflicted
+++ resolved
@@ -16,12 +16,9 @@
 from typing import cast
 from typing import List
 
-<<<<<<< HEAD
 import faulthandler
 faulthandler.enable()
 import logging
-=======
->>>>>>> d2abe429
 from bqskit.runtime.address import RuntimeAddress
 from bqskit.runtime.future import RuntimeFuture
 from bqskit.runtime.message import RuntimeMessage
