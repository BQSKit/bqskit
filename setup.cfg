[metadata]
name = bqskit
version = 1.1.0a2
description = Berkeley Quantum Synthesis Toolkit
long_description = file: README.md
long_description_content_type = text/markdown
url = https://github.com/BQSKit/bqskit
author = LBNL - BQSKit developers
author_email = edyounis@lbl.gov
license = BSD 3-Clause License
license_file = LICENSE
classifiers =
    Development Status :: 5 - Production/Stable
    Environment :: Console
    Intended Audience :: Developers
    Intended Audience :: Education
    Intended Audience :: Science/Research
    License :: OSI Approved :: BSD License
    Operating System :: MacOS
    Operating System :: Microsoft :: Windows
    Operating System :: POSIX :: Linux
    Programming Language :: Python :: 3 :: Only
    Programming Language :: Python :: 3.8
    Programming Language :: Python :: 3.9
    Programming Language :: Python :: 3.10
    Programming Language :: Python :: 3.11
    Topic :: Scientific/Engineering
    Topic :: Scientific/Engineering :: Mathematics
    Topic :: Scientific/Engineering :: Physics
    Topic :: Software Development :: Compilers
    Typing :: Typed
keywords = berkeley quantum synthesis toolkit partitioning
project_urls =
    Bug Tracker = https://github.com/BQSKit/bqskit/issues
    Source Code = https://github.com/BQSKit/bqskit
    Documentation = https://bqskit.readthedocs.io/en/latest

[options]
packages = find:
install_requires =
<<<<<<< HEAD
    bqskitrs>=0.3.0rc1
    dask[distributed]>=2022.07.01,<=2022.12.1
=======
    bqskitrs>=0.4.0rc3
>>>>>>> 6d0c768a
    lark-parser
    numpy>=1.22.0
    scipy>=1.8.0
    typing-extensions>=4.0.0
python_requires = >=3.8, <4

[options.packages.find]
exclude =
    tests*
    examples

[options.entry_points]
console_scripts =
    bqskit-server = bqskit.runtime.detached:start_server
    bqskit-manager = bqskit.runtime.manager:start_manager

[options.extras_require]
dev =
    hypothesis[zoneinfo]
    mypy
    pre-commit
    psutil
    pytest
    tox
ext =
    cirq>=1.0.0
    pytket>=1.5.0
    qiskit>=0.36.2
    qutip>=4.7.0

[bdist_wheel]
universal = 1

[tool:pytest]
minversion = 2.8
testpaths = tests/
python_files = test*.py
norecursedirs = .env

[mypy]
check_untyped_defs = true
disallow_any_generics = true
disallow_incomplete_defs = true
disallow_untyped_defs = true
no_implicit_optional = true
allow_redefinition = true
warn_redundant_casts = true
warn_unused_ignores = true
pretty = true
plugins = numpy.typing.mypy_plugin

[tox:tox]
minversion = 3.3.0
envlist = pre-commit,py38,py39,py310,py311
skip_missing_interpreters = true

[testenv]
passenv =
    TERM
deps =
    numpy>=1.22
    pytest>=2.8
    hypothesis[numpy,zoneinfo]>=6.14.5
    qiskit>=0.37.1
    pytket>=1.5.0
    cirq>=1.0.0
    qutip>=4.7.0
    pytket-qiskit
    tzdata
commands =
    pytest {posargs}

[testenv:pre-commit]
skip_install = true
deps = pre-commit
commands = pre-commit run --all-files --show-diff-on-failure<|MERGE_RESOLUTION|>--- conflicted
+++ resolved
@@ -38,12 +38,7 @@
 [options]
 packages = find:
 install_requires =
-<<<<<<< HEAD
-    bqskitrs>=0.3.0rc1
-    dask[distributed]>=2022.07.01,<=2022.12.1
-=======
     bqskitrs>=0.4.0rc3
->>>>>>> 6d0c768a
     lark-parser
     numpy>=1.22.0
     scipy>=1.8.0
