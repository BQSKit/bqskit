"""
This test module verifies all circuit operation, gate, and circuit methods.

Circuit operation, gate, and circuit methods:
    def is_point_in_range(self, point: CircuitPointLike) -> bool:
    def check_valid_operation(self, op: Operation) -> None:
    def get_operation(self, point: CircuitPointLike) -> Operation:
    def point(
        self,
        op: Operation | Gate,
        start: CircuitPointLike = (0, 0),
        end: CircuitPointLike | None = None,
    ) -> CircuitPoint:
    def append(self, op: Operation) -> None:
    def append_gate(
        self,
        gate: Gate,
        location: Sequence[int],
        params: Sequence[float] = [],
    ) -> None:
    def append_circuit(
        self,
        circuit: Circuit,
        location: Sequence[int],
    ) -> None:
    def extend(self, ops: Iterable[Operation]) -> None:
    def insert(self, cycle_index: int, op: Operation) -> None:
    def insert_gate(
        self,
        cycle_index: int,
        gate: Gate,
        location: Sequence[int],
        params: Sequence[float] = [],
    ) -> None:
    def insert_circuit(
        self,
        cycle_index: int,
        circuit: Circuit,
        location: Sequence[int],
    ) -> None:
    def remove(self, op: Operation | Gate) -> None:
    def count(self, op: Operation | Gate) -> int:
    def pop(self, point: CircuitPointLike | None = None) -> Operation:
    def batch_pop(self, points: Sequence[CircuitPointLike]) -> Circuit:
    def replace(self, point: CircuitPointLike, op: Operation) -> None:
    def replace_gate(
        self,
        point: CircuitPointLike,
        gate: Gate,
        location: Sequence[int],
        params: Sequence[float] = [],
    ) -> None:
    def replace_with_circuit(
        self,
        point: CircuitPointLike,
        circuit: Circuit,
        location: Sequence[int],
    ) -> None:
    def fold(self, points: Sequence[CircuitPointLike]) -> None:
    def copy(self) -> Circuit:
    def get_slice(self, points: Sequence[CircuitPointLike]) -> Circuit:
    def clear(self) -> None:
    def operations(self, reversed: bool = False) -> Iterator[Operation]:
    def operations_with_points(
            self,
            reversed: bool = False,
    ) -> Iterator[tuple[CircuitPoint, Operation]]:
    def operations_on_qudit(
        self,
        qudit_index: int,
        reversed: bool = False,
    ) -> Iterator[Operation]:
    def operations_on_qudit_with_points(
            self,
            qudit_index: int,
            reversed: bool = False,
    ) -> Iterator[tuple[CircuitPoint, Operation]]:
"""
from __future__ import annotations

from typing import Any

import numpy as np
import pytest

from bqskit.ir.circuit import Circuit
from bqskit.ir.gate import Gate
from bqskit.ir.gates import CNOTGate
from bqskit.ir.gates import ConstantUnitaryGate
from bqskit.ir.gates import CPIGate
from bqskit.ir.gates import HGate
from bqskit.ir.gates import XGate
from bqskit.ir.operation import Operation
from bqskit.ir.point import CircuitPoint
from bqskit.ir.point import CircuitPointLike


def check_no_idle_cycles(circuit: Circuit) -> None:
    for cycle_index in range(circuit.get_num_cycles()):
        assert not circuit._is_cycle_idle(cycle_index)


class TestIsPointInRange:
    """This tests `circuit.is_point_in_range`."""

    def test_type_valid_1(self, an_int: int) -> None:
        circuit = Circuit(1)
        try:
            circuit.is_point_in_range((an_int, an_int))
        except TypeError:
            assert False, 'Unexpected TypeError.'
        except BaseException:
            return

    def test_type_valid_2(self, an_int: int) -> None:
        circuit = Circuit(1)
        try:
            circuit.is_point_in_range(CircuitPoint(an_int, an_int))
        except TypeError:
            assert False, 'Unexpected TypeError.'
        except BaseException:
            return

    def test_type_valid_3(self, an_int: int) -> None:
        circuit = Circuit(4, [2, 2, 3, 3])
        try:
            circuit.is_point_in_range((an_int, an_int))
        except TypeError:
            assert False, 'Unexpected TypeError.'
        except BaseException:
            return

    def test_type_valid_4(self, an_int: int) -> None:
        circuit = Circuit(4, [2, 2, 3, 3])
        try:
            circuit.is_point_in_range(CircuitPoint(an_int, an_int))
        except TypeError:
            assert False, 'Unexpected TypeError.'
        except BaseException:
            return

    def test_type_invalid_1(self, not_an_int: Any) -> None:
        circuit = Circuit(1)
        try:
            circuit.is_point_in_range((not_an_int, 0))
        except TypeError:
            return
        except BaseException:
            assert False, 'Unexpected Exception.'

    def test_type_invalid_2(self, not_an_int: Any) -> None:
        circuit = Circuit(1)
        try:
            circuit.is_point_in_range(CircuitPoint(not_an_int, 0))
        except TypeError:
            return
        except BaseException:
            assert False, 'Unexpected Exception.'

    def test_type_invalid_3(self, not_an_int: Any) -> None:
        circuit = Circuit(1)
        try:
            circuit.is_point_in_range((not_an_int, not_an_int))
        except TypeError:
            return
        except BaseException:
            assert False, 'Unexpected Exception.'

    def test_type_invalid_4(self, not_an_int: Any) -> None:
        circuit = Circuit(1)
        try:
            circuit.is_point_in_range((0, not_an_int))
        except TypeError:
            return
        except BaseException:
            assert False, 'Unexpected Exception.'

    def test_return_type(self, an_int: int) -> None:
        circuit = Circuit(4, [2, 2, 3, 3])
        assert isinstance(
            circuit.is_point_in_range(
                (an_int, an_int),
            ), (bool, np.bool_),
        )

    @pytest.mark.parametrize(
        'point', [
            (-5, -5),
            (-4, -4),
            (-3, -3),
            (-2, -2),
            (-1, -1),
        ],
    )
    def test_true_neg(self, point: CircuitPointLike) -> None:
        circuit = Circuit(5)
        for i in range(5):
            circuit.append_gate(HGate(), [0])
            circuit.append_gate(HGate(), [1])
            circuit.append_gate(HGate(), [2])
            circuit.append_gate(HGate(), [3])
            circuit.append_gate(HGate(), [4])
        assert circuit.is_point_in_range(point)

    @pytest.mark.parametrize(
        'point', [
            (0, 0),
            (1, 1),
            (2, 2),
            (3, 3),
            (4, 4),
        ],
    )
    def test_true_pos(self, point: CircuitPointLike) -> None:
        circuit = Circuit(5)
        for i in range(5):
            circuit.append_gate(HGate(), [0])
            circuit.append_gate(HGate(), [1])
            circuit.append_gate(HGate(), [2])
            circuit.append_gate(HGate(), [3])
            circuit.append_gate(HGate(), [4])
        assert circuit.is_point_in_range(point)

    @pytest.mark.parametrize(
        'point', [
            (-1000, 0),
            (1, -100),
            (-8, -8),
            (-6, -6),
            (-7, 4),
        ],
    )
    def test_false_neg(self, point: CircuitPointLike) -> None:
        circuit = Circuit(5)
        for i in range(5):
            circuit.append_gate(HGate(), [0])
            circuit.append_gate(HGate(), [1])
            circuit.append_gate(HGate(), [2])
            circuit.append_gate(HGate(), [3])
            circuit.append_gate(HGate(), [4])
        assert not circuit.is_point_in_range(point)

    @pytest.mark.parametrize(
        'point', [
            (1000, 0),
            (1, 100),
            (8, 8),
            (6, 6),
            (5, 4),
            (3, 8),
            (2, 9),
            (8, 2),
        ],
    )
    def test_false_pos(self, point: CircuitPointLike) -> None:
        circuit = Circuit(5)
        for i in range(5):
            circuit.append_gate(HGate(), [0])
            circuit.append_gate(HGate(), [1])
            circuit.append_gate(HGate(), [2])
            circuit.append_gate(HGate(), [3])
            circuit.append_gate(HGate(), [4])
        assert not circuit.is_point_in_range(point)


class TestCheckValidOperation:
    """This tests `circuit.check_valid_operation`."""

    @pytest.mark.parametrize(
        ('circuit', 'op'),
        [
            (Circuit(1), Operation(HGate(), [0])),
            (Circuit(1), Operation(CNOTGate(), [0, 1])),
            (Circuit(1), Operation(CPIGate(), [2, 3])),
            (Circuit(4, [2, 2, 3, 3]), Operation(HGate(), [0])),
            (Circuit(4, [2, 2, 3, 3]), Operation(CNOTGate(), [0, 1])),
            (Circuit(4, [2, 2, 3, 3]), Operation(CPIGate(), [2, 3])),
        ],
    )
    def test_type_valid(self, circuit: Circuit, op: Operation) -> None:
        try:
            circuit.check_valid_operation(op)
        except TypeError:
            assert False, 'Unexpected Exception.'
        except BaseException:
            return

    @pytest.mark.parametrize(
        ('circuit', 'op'),
        [
            (Circuit(1), 'A'),
            (Circuit(1), 0),
            (Circuit(1), np.int64(1234)),
            (Circuit(4, [2, 2, 3, 3]), 'A'),
            (Circuit(4, [2, 2, 3, 3]), 0),
            (Circuit(4, [2, 2, 3, 3]), np.int64(1234)),
        ],
    )
    def test_type_invalid(self, circuit: Circuit, op: Operation) -> None:
        try:
            circuit.check_valid_operation(op)
        except TypeError:
            return
        except BaseException:
            assert False, 'Unexpected Exception.'

    def test_location_mismatch_1(self, qubit_gate: Gate) -> None:
        circuit = Circuit(qubit_gate.get_size())
        location = list(range(qubit_gate.get_size()))
        location[-1] += 1
        params = [0] * qubit_gate.get_num_params()
        op = Operation(qubit_gate, location, params)
        try:
            circuit.check_valid_operation(op)
        except ValueError:
            return
        except BaseException:
            assert False, 'Unexpected Exception'
        assert False

    def test_location_mismatch_2(self, qutrit_gate: Gate) -> None:
        circuit = Circuit(qutrit_gate.get_size(), qutrit_gate.get_radixes())
        location = list(range(qutrit_gate.get_size()))
        location[-1] += 1
        params = [0] * qutrit_gate.get_num_params()
        op = Operation(qutrit_gate, location, params)
        try:
            circuit.check_valid_operation(op)
        except ValueError:
            return
        except BaseException:
            assert False, 'Unexpected Exception'
        assert False

    def test_radix_mismatch_1(self, qubit_gate: Gate) -> None:
        circuit = Circuit(qubit_gate.get_size(), [3] * qubit_gate.get_size())
        location = list(range(qubit_gate.get_size()))
        params = [0] * qubit_gate.get_num_params()
        op = Operation(qubit_gate, location, params)
        try:
            circuit.check_valid_operation(op)
        except ValueError:
            return
        except BaseException:
            assert False, 'Unexpected Exception'
        assert False

    def test_radix_mismatch_2(self, qutrit_gate: Gate) -> None:
        circuit = Circuit(qutrit_gate.get_size())
        location = list(range(qutrit_gate.get_size()))
        params = [0] * qutrit_gate.get_num_params()
        op = Operation(qutrit_gate, location, params)
        try:
            circuit.check_valid_operation(op)
        except ValueError:
            return
        except BaseException:
            assert False, 'Unexpected Exception'
        assert False

    def test_valid_1(self, gate: Gate) -> None:
        circuit = Circuit(gate.get_size(), gate.get_radixes())
        location = list(range(gate.get_size()))
        params = [0] * gate.get_num_params()
        circuit.check_valid_operation(Operation(gate, location, params))

    def test_valid_2(self, gate: Gate) -> None:
        circuit = Circuit(gate.get_size() + 2, (2, 2) + gate.get_radixes())
        location = [x + 2 for x in list(range(gate.get_size()))]
        params = [0] * gate.get_num_params()
        circuit.check_valid_operation(Operation(gate, location, params))

    def test_valid_3(self) -> None:
        circuit = Circuit(2, [3, 2])
        gate = ConstantUnitaryGate(np.identity(6), [2, 3])
        circuit.check_valid_operation(Operation(gate, [1, 0]))


class TestGetOperation:
    """This tests `circuit.get_operation`."""

    def test_type_valid_1(self, an_int: int) -> None:
        circuit = Circuit(1)
        try:
            circuit.get_operation((an_int, an_int))
        except TypeError:
            assert False, 'Unexpected TypeError.'
        except BaseException:
            return

    def test_type_valid_2(self, an_int: int) -> None:
        circuit = Circuit(1)
        try:
            circuit.get_operation(CircuitPoint(an_int, an_int))
        except TypeError:
            assert False, 'Unexpected TypeError.'
        except BaseException:
            return

    def test_type_valid_3(self, an_int: int) -> None:
        circuit = Circuit(4, [2, 2, 3, 3])
        try:
            circuit.get_operation((an_int, an_int))
        except TypeError:
            assert False, 'Unexpected TypeError.'
        except BaseException:
            return

    def test_type_valid_4(self, an_int: int) -> None:
        circuit = Circuit(4, [2, 2, 3, 3])
        try:
            circuit.get_operation(CircuitPoint(an_int, an_int))
        except TypeError:
            assert False, 'Unexpected TypeError.'
        except BaseException:
            return

    def test_type_invalid_1(self, not_an_int: Any) -> None:
        circuit = Circuit(1)
        try:
            circuit.get_operation((not_an_int, 0))
        except TypeError:
            return
        except BaseException:
            assert False, 'Unexpected Exception.'

    def test_type_invalid_2(self, not_an_int: Any) -> None:
        circuit = Circuit(1)
        try:
            circuit.get_operation(CircuitPoint(not_an_int, 0))
        except TypeError:
            return
        except BaseException:
            assert False, 'Unexpected Exception.'

    def test_type_invalid_3(self, not_an_int: Any) -> None:
        circuit = Circuit(1)
        try:
            circuit.get_operation((not_an_int, not_an_int))
        except TypeError:
            return
        except BaseException:
            assert False, 'Unexpected Exception.'

    @pytest.mark.parametrize(
        'point', [
            (0, 0),
            (1, 1),
            (2, 2),
            (3, 3),
            (4, 4),
        ],
    )
    def test_return_type(self, point: CircuitPointLike) -> None:
        circuit = Circuit(5)
        for i in range(5):
            circuit.append_gate(HGate(), [0])
            circuit.append_gate(HGate(), [1])
            circuit.append_gate(HGate(), [2])
            circuit.append_gate(HGate(), [3])
            circuit.append_gate(HGate(), [4])
        assert isinstance(circuit.get_operation(point), Operation)

    @pytest.mark.parametrize(
        'point', [
            (-1000, 0),
            (1, -100),
            (-8, -8),
            (-6, -6),
            (-7, 4),
            (1000, 0),
            (1, 100),
            (8, 8),
            (6, 6),
            (5, 4),
            (3, 8),
            (2, 9),
            (8, 2),
        ],
    )
    def test_index_error_out_of_bounds(self, point: CircuitPointLike) -> None:
        circuit = Circuit(5)
        for i in range(5):
            circuit.append_gate(HGate(), [0])
            circuit.append_gate(HGate(), [1])
            circuit.append_gate(HGate(), [2])
            circuit.append_gate(HGate(), [3])
            circuit.append_gate(HGate(), [4])
        try:
            circuit.get_operation(point)
        except IndexError:
            return

        assert False, 'Should not have reached here.'

    def test_correctness_1(self, r6_qudit_circuit: Circuit) -> None:
        for x in range(r6_qudit_circuit.get_num_cycles()):
            for y in range(r6_qudit_circuit.get_size()):
                correct = r6_qudit_circuit._circuit[x][y]

                if correct is not None:
                    assert correct is r6_qudit_circuit.get_operation((x, y))

                else:
                    try:
                        r6_qudit_circuit.get_operation((x, y))
                    except IndexError:
                        pass
                    except BaseException:
                        assert False, 'Unexpected exception.'

    def test_correctness_2(self) -> None:
        circuit = Circuit(2)
        circuit.append_gate(HGate(), [0])
        circuit.append_gate(CNOTGate(), [0, 1])
        assert circuit.get_operation((0, 0)).gate == HGate()
        assert circuit.get_operation((1, 0)).gate == CNOTGate()
        assert circuit.get_operation((1, 1)).gate == CNOTGate()

    def test_example(self) -> None:
        circuit = Circuit(2)
        circuit.append_gate(HGate(), [0])
        circuit.append_gate(CNOTGate(), [0, 1])
        circuit.get_operation((1, 0)).__repr__() == 'CNOTGate@(0,1)'


class TestPoint:
    """This tests `circuit.point`."""

    def test_type_valid_1(self) -> None:
        circuit = Circuit(1)
        try:
            circuit.point(HGate())
        except TypeError:
            assert False, 'Unexpected TypeError.'
        except BaseException:
            return

    def test_type_valid_2(self) -> None:
        circuit = Circuit(1)
        try:
            circuit.point(Operation(HGate(), [0]))
        except TypeError:
            assert False, 'Unexpected TypeError.'
        except BaseException:
            return

    def test_type_valid_3(self) -> None:
        circuit = Circuit(4, [2, 2, 3, 3])
        try:
            circuit.point(HGate())
        except TypeError:
            assert False, 'Unexpected TypeError.'
        except BaseException:
            return

    def test_type_valid_4(self) -> None:
        circuit = Circuit(4, [2, 2, 3, 3])
        try:
            circuit.point(Operation(HGate(), [0]))
        except TypeError:
            assert False, 'Unexpected TypeError.'
        except BaseException:
            return

    def test_type_invalid_1(self, not_an_int: Any) -> None:
        circuit = Circuit(1)
        try:
            circuit.point(not_an_int)
        except TypeError:
            return
        except BaseException:
            assert False, 'Unexpected Exception.'

    def test_type_invalid_2(self, not_an_int: Any) -> None:
        circuit = Circuit(4, [2, 2, 3, 3])
        try:
            circuit.point(not_an_int)
        except TypeError:
            return
        except BaseException:
            assert False, 'Unexpected Exception.'

    def test_return_type(self) -> None:
        circuit = Circuit(5)
        for i in range(5):
            circuit.append_gate(HGate(), [0])
            circuit.append_gate(HGate(), [1])
            circuit.append_gate(HGate(), [2])
            circuit.append_gate(HGate(), [3])
            circuit.append_gate(HGate(), [4])
        assert isinstance(circuit.point(HGate()), CircuitPoint)

    def test_correctness_1(self, r6_qudit_circuit: Circuit) -> None:
        for x in range(r6_qudit_circuit.get_num_cycles()):
            for y in range(r6_qudit_circuit.get_size()):
                op = r6_qudit_circuit._circuit[x][y]

                if op is not None:
                    point = r6_qudit_circuit.point(op, (x, y))
                    assert r6_qudit_circuit.get_operation(point) is op
                    point = r6_qudit_circuit.point(op, (x, y), (x, y))
                    assert r6_qudit_circuit.get_operation(point) is op

                    point = r6_qudit_circuit.point(op.gate, (x, y))
                    assert r6_qudit_circuit.get_operation(point) is op
                    point = r6_qudit_circuit.point(op.gate, (x, y), (x, y))
                    assert r6_qudit_circuit.get_operation(point) is op

    def test_correctness_2(self) -> None:
        circuit = Circuit(2)
        circuit.append_gate(HGate(), [0])
        circuit.append_gate(CNOTGate(), [0, 1])
        assert circuit.point(HGate()) == (0, 0)
        assert circuit.point(CNOTGate()) == (1, 0)
        assert circuit.point(Operation(HGate(), [0])) == (0, 0)
        assert circuit.point(Operation(CNOTGate(), [0, 1])) == (1, 0)

        try:
            circuit.point(Operation(CNOTGate(), [1, 0]))
        except ValueError:
            return
        assert False, 'Should not have reached here.'

    def test_invalid_value_1(self) -> None:
        circuit = Circuit(2)
        circuit.append_gate(HGate(), [0])
        circuit.append_gate(CNOTGate(), [0, 1])

        try:
            circuit.point(CPIGate())
        except ValueError:
            return

        assert False, 'Should not have reached here.'

    def test_invalid_value_2(self) -> None:
        circuit = Circuit(2)
        circuit.append_gate(HGate(), [0])
        circuit.append_gate(CNOTGate(), [0, 1])

        try:
            circuit.point(XGate())
        except ValueError:
            return

        assert False, 'Should not have reached here.'

    def test_example(self) -> None:
        circuit = Circuit(1)

        opH = Operation(HGate(), [0])
        circuit.append(opH)
        assert circuit.point(opH).__repr__(
        ) == 'CircuitPoint(cycle=0, qudit=0)'

        opX = Operation(XGate(), [0])
        circuit.append(opX)
        assert circuit.point(opX).__repr__(
        ) == 'CircuitPoint(cycle=1, qudit=0)'


class TestAppend:
    """This tests `circuit.append`."""

    def test_type_valid_1(self) -> None:
        circuit = Circuit(1)
        try:
            circuit.append(Operation(HGate(), [0]))
        except TypeError:
            assert False, 'Unexpected TypeError.'
        except BaseException:
            return

    def test_type_valid_2(self) -> None:
        circuit = Circuit(4, [2, 2, 3, 3])
        try:
            circuit.append(Operation(HGate(), [2]))
        except TypeError:
            assert False, 'Unexpected TypeError.'
        except BaseException:
            return

    def test_type_invalid_1(self, not_an_int: Any) -> None:
        circuit = Circuit(1)
        try:
            circuit.append(not_an_int)
        except TypeError:
            return
        except BaseException:
            assert False, 'Unexpected Exception.'

    def test_type_invalid_2(self, not_an_int: Any) -> None:
        circuit = Circuit(4, [2, 2, 3, 3])
        try:
            circuit.append(not_an_int)
        except TypeError:
            return
        except BaseException:
            assert False, 'Unexpected Exception.'


class TestAppendGate:
    """This tests `circuit.append_gate`."""

    def test_type_valid_1(self) -> None:
        circuit = Circuit(1)
        try:
            circuit.append_gate(HGate(), [0])
        except TypeError:
            assert False, 'Unexpected TypeError.'
        except BaseException:
            return

    def test_type_valid_2(self) -> None:
        circuit = Circuit(4, [2, 2, 3, 3])
        try:
            circuit.append_gate(HGate(), [2])
        except TypeError:
            assert False, 'Unexpected TypeError.'
        except BaseException:
            return

    def test_type_invalid_1(self, not_an_int: Any) -> None:
        circuit = Circuit(1)
        try:
            circuit.append_gate(not_an_int, not_an_int)
        except TypeError:
            return
        except BaseException:
            assert False, 'Unexpected Exception.'

    def test_type_invalid_2(self, not_an_int: Any) -> None:
        circuit = Circuit(4, [2, 2, 3, 3])
        try:
            circuit.append_gate(not_an_int, not_an_int)
        except TypeError:
            return
        except BaseException:
            assert False, 'Unexpected Exception.'


class TestAppendCircuit:
    """This tests `circuit.append_circuit`."""

    def test_type_valid_1(self) -> None:
        circuit = Circuit(1)
        circuit_to_add = Circuit(1)
        circuit_to_add.append_gate(HGate(), [0])
        try:
            circuit.append_circuit(circuit_to_add, [0])
        except TypeError:
            assert False, 'Unexpected TypeError.'
        except BaseException:
            return

    def test_type_valid_2(self) -> None:
        circuit = Circuit(4, [2, 2, 3, 3])
        circuit_to_add = Circuit(1)
        circuit_to_add.append_gate(HGate(), [0])
        try:
            circuit.append_circuit(circuit_to_add, [0])
        except TypeError:
            assert False, 'Unexpected TypeError.'
        except BaseException:
            return

    def test_type_invalid_1(self, not_an_int: Any) -> None:
        circuit = Circuit(1)
        try:
            circuit.append_circuit(not_an_int, not_an_int)
        except TypeError:
            return
        except BaseException:
            assert False, 'Unexpected Exception.'

    def test_type_invalid_2(self, not_an_int: Any) -> None:
        circuit = Circuit(4, [2, 2, 3, 3])
        try:
            circuit.append_circuit(not_an_int, not_an_int)
        except TypeError:
            return
        except BaseException:
            assert False, 'Unexpected Exception.'


class TestExtend:
    """This tests `circuit.extend`."""

    def test_type_valid_1(self) -> None:
        circuit = Circuit(1)
        try:
            circuit.extend([Operation(HGate(), [0])])
        except TypeError:
            assert False, 'Unexpected TypeError.'
        except BaseException:
            return

    def test_type_valid_2(self) -> None:
        circuit = Circuit(4, [2, 2, 3, 3])
        try:
            circuit.extend([Operation(HGate(), [0])])
        except TypeError:
            assert False, 'Unexpected TypeError.'
        except BaseException:
            return

    def test_type_invalid_1(self, not_an_int: Any) -> None:
        circuit = Circuit(1)
        try:
            circuit.extend(not_an_int)
        except TypeError:
            return
        except BaseException:
            assert False, 'Unexpected Exception.'

    def test_type_invalid_2(self, not_an_int: Any) -> None:
        circuit = Circuit(4, [2, 2, 3, 3])
        try:
            circuit.extend(not_an_int)
        except TypeError:
            return
        except BaseException:
            assert False, 'Unexpected Exception.'


class TestInsert:
    """This tests `circuit.insert`."""


class TestInsertGate:
    """This tests `circuit.insert_gate`."""


class TestInsertCircuit:
    """This tests `circuit.insert_circuit`."""


class TestRemove:
    """This tests `circuit.remove`."""


class TestCount:
    """This tests `circuit.count`."""


class TestPop:
    """This tests `circuit.pop`."""


class TestBatchPop:
    """This tests `circuit.batch_pop`."""


class TestReplace:
    """This tests `circuit.replace`."""


class TestReplaceGate:
    """This tests `circuit.replace_gate`."""


class TestReplaceWithCircuit:
    """This tests `circuit.replace_with_circuit`."""


<<<<<<< HEAD
class TestFold:
    """This tests `circuit.fold`."""

    @pytest.mark.parametrize(
        'points',
        [
            [(0, 0)],
            [(0, 0), (1, 2)],
            [CircuitPoint(0, 0), (1, 2)],
            [(0, 0), CircuitPoint(1, 2)],
            [CircuitPoint(0, 0), CircuitPoint(1, 2)],
        ],
    )
    def test_type_valid(self, points: Sequence[CircuitPointLike]) -> None:
        circuit = Circuit(4, [2, 2, 3, 3])
        try:
            circuit.fold(points)
        except TypeError:
            assert False, 'Unexpected TypeError.'
        except BaseException:
            return

    @pytest.mark.parametrize(
        'not_points',
        [
            5,
            [1, 2],
            [1, 'a'],
            'abc',
        ],
    )
    def test_type_invalid(self, not_points: Any) -> None:
        circuit = Circuit(4, [2, 2, 3, 3])
        with pytest.raises(TypeError):
            circuit.fold(not_points)

    @pytest.mark.parametrize(
        'points',
        [
            [(0, 0)],
            [(0, 0), (1, 2)],
            [CircuitPoint(0, 0), (1, 2)],
            [(0, 0), CircuitPoint(1, 2)],
            [CircuitPoint(0, 0), CircuitPoint(1, 2)],
        ],
    )
    def test_invalid_points(self, points: Sequence[CircuitPointLike]) -> None:
        circuit = Circuit(4, [2, 2, 3, 3])
        with pytest.raises(IndexError):
            circuit.fold(points)

    def test_empty(self, r6_qudit_circuit: Circuit) -> None:
        num_ops = r6_qudit_circuit.get_num_operations()
        gate_set = r6_qudit_circuit.get_gate_set()
        r6_qudit_circuit.fold([])
        assert num_ops == r6_qudit_circuit.get_num_operations()
        assert gate_set == r6_qudit_circuit.get_gate_set()

    @pytest.mark.parametrize(
        'points',
        [
            [(0, 0), (3, 0)],
            [(3, 0), (0, 0)],
            [(0, 0), (2, 0)],
            [(2, 0), (0, 0)],
        ],
    )
    def test_invalid_fold(self, points: Sequence[CircuitPointLike]) -> None:
        circuit = Circuit(4)
        wide_gate = IdentityGate(4)
        circuit.append_gate(wide_gate, [0, 1, 2, 3])
        circuit.append_gate(wide_gate, [0, 1, 2, 3])
        circuit.append_gate(wide_gate, [0, 1, 2, 3])
        circuit.append_gate(wide_gate, [0, 1, 2, 3])
        with pytest.raises(ValueError):
            circuit.fold(points)

    def test_correctness_1(self) -> None:
        circuit = Circuit(4)
        wide_gate = IdentityGate(4)
        circuit.append_gate(wide_gate, [0, 1, 2, 3])
        circuit.append_gate(wide_gate, [0, 1, 2, 3])
        circuit.append_gate(wide_gate, [0, 1, 2, 3])
        circuit.append_gate(wide_gate, [0, 1, 2, 3])
        assert circuit.get_num_operations() == 4
        assert circuit.get_depth() == 4
        utry = circuit.get_unitary()

        circuit.fold([(0, 0), (1, 0)])
        assert circuit.get_num_operations() == 3
        assert circuit.get_depth() == 3
        check_no_idle_cycles(circuit)
        for q in range(4):
            assert isinstance(circuit[0, q].gate, CircuitGate)
        for c in range(1, 3, 1):
            for q in range(4):
                assert isinstance(circuit[c, q].gate, IdentityGate)
                assert isinstance(circuit[c, q].gate, IdentityGate)
        test_gate: CircuitGate = circuit[0, 0].gate  # type: ignore
        assert test_gate._circuit.get_num_operations() == 2
        assert test_gate._circuit.get_num_cycles() == 2
        for q in range(4):
            assert isinstance(test_gate._circuit[0, q].gate, IdentityGate)
            assert isinstance(test_gate._circuit[1, q].gate, IdentityGate)

        circuit.fold([(1, 0), (2, 0)])
        assert circuit.get_num_operations() == 2
        assert circuit.get_depth() == 2
        check_no_idle_cycles(circuit)
        for c in range(2):
            for q in range(4):
                assert isinstance(circuit[c, q].gate, CircuitGate)
        test_gate: CircuitGate = circuit[0, 0].gate  # type: ignore
        assert test_gate._circuit.get_num_operations() == 2
        assert test_gate._circuit.get_num_cycles() == 2
        for q in range(4):
            assert isinstance(test_gate._circuit[0, q].gate, IdentityGate)
            assert isinstance(test_gate._circuit[1, q].gate, IdentityGate)
        test_gate: CircuitGate = circuit[1, 0].gate  # type: ignore
        assert test_gate._circuit.get_num_operations() == 2
        assert test_gate._circuit.get_num_cycles() == 2
        for q in range(4):
            assert isinstance(test_gate._circuit[0, q].gate, IdentityGate)
            assert isinstance(test_gate._circuit[1, q].gate, IdentityGate)

        circuit.fold([(0, 0), (1, 0)])
        assert circuit.get_num_operations() == 1
        assert circuit.get_depth() == 1
        check_no_idle_cycles(circuit)
        for q in range(4):
            assert isinstance(circuit[0, q].gate, CircuitGate)
        test_gate: CircuitGate = circuit[0, 0].gate  # type: ignore
        assert test_gate._circuit.get_num_operations() == 2
        assert test_gate._circuit.get_num_cycles() == 2
        for q in range(4):
            assert isinstance(test_gate._circuit[0, q].gate, CircuitGate)
            assert isinstance(test_gate._circuit[1, q].gate, CircuitGate)
        inner_gate1: CircuitGate = test_gate._circuit[0, 0].gate  # type: ignore
        inner_gate2: CircuitGate = test_gate._circuit[1, 0].gate  # type: ignore
        assert inner_gate1._circuit.get_num_operations() == 2
        assert inner_gate1._circuit.get_num_cycles() == 2
        for q in range(4):
            assert isinstance(inner_gate1._circuit[0, q].gate, IdentityGate)
            assert isinstance(inner_gate1._circuit[1, q].gate, IdentityGate)
            assert isinstance(inner_gate2._circuit[0, q].gate, IdentityGate)
            assert isinstance(inner_gate2._circuit[1, q].gate, IdentityGate)

        check_no_idle_cycles(circuit)
        assert np.allclose(utry.get_numpy(), circuit.get_unitary().get_numpy())

    def test_correctness_2(self) -> None:
        circuit = Circuit(3)
        wide_gate = IdentityGate(3)
        circuit.append_gate(HGate(), [0])
        circuit.append_gate(CNOTGate(), [1, 2])
        circuit.append_gate(wide_gate, [0, 1, 2])
        utry = circuit.get_unitary()

        circuit.fold([(0, 1), (1, 0)])
        assert circuit.get_num_operations() == 2
        assert circuit.get_depth() == 2
        assert circuit[0, 0].gate is HGate()
        assert isinstance(circuit[1, 0].gate, CircuitGate)
        test_gate: CircuitGate = circuit[1, 0].gate
        assert test_gate._circuit[0, 1].gate is CNOTGate()
        assert test_gate._circuit[0, 2].gate is CNOTGate()
        assert test_gate._circuit[1, 0].gate is wide_gate
        assert test_gate._circuit[1, 1].gate is wide_gate
        assert test_gate._circuit[1, 2].gate is wide_gate
        check_no_idle_cycles(circuit)
        assert np.allclose(utry.get_numpy(), circuit.get_unitary().get_numpy())

    def test_correctness_3(self) -> None:
        circuit = Circuit(5)
        wide_gate = IdentityGate(3)
        circuit.append_gate(HGate(), [1])
        circuit.append_gate(CNOTGate(), [2, 3])
        circuit.append_gate(wide_gate, [1, 2, 3])
        circuit.append_gate(CNOTGate(), [1, 2])
        circuit.append_gate(HGate(), [3])
        circuit.append_gate(XGate(), [0])
        circuit.append_gate(XGate(), [0])
        circuit.append_gate(XGate(), [0])
        circuit.append_gate(XGate(), [4])
        circuit.append_gate(XGate(), [4])
        circuit.append_gate(XGate(), [4])
        utry = circuit.get_unitary()

        circuit.fold([(0, 2), (1, 1), (2, 1)])
        assert circuit.get_num_operations() == 9
        assert circuit.get_depth() == 3
        assert circuit.count(HGate()) == 2
        assert circuit.count(XGate()) == 6
        assert isinstance(circuit[1, 1].gate, CircuitGate)
        test_gate: CircuitGate = circuit[1, 1].gate
        assert test_gate._circuit[0, 1].gate is CNOTGate()
        assert test_gate._circuit[0, 2].gate is CNOTGate()
        assert test_gate._circuit[1, 0].gate is wide_gate
        assert test_gate._circuit[1, 1].gate is wide_gate
        assert test_gate._circuit[1, 2].gate is wide_gate
        check_no_idle_cycles(circuit)
        assert np.allclose(utry.get_numpy(), circuit.get_unitary().get_numpy())

    def test_parameters(self) -> None:
        circ = Circuit(2)
        circ.append_gate(CNOTGate(), [1, 0])
        circ.append_gate(U3Gate(), [0], [0, 0, 0.23])
        circ.append_gate(CNOTGate(), [1, 0])

        before_fold = circ.get_unitary()

        circ.fold([(0, 0), (1, 0), (2, 0)])

        after_fold = circ.get_unitary()

        assert after_fold == before_fold


=======
>>>>>>> 84b86bec
class TestCopy:
    """This tests `circuit.copy`."""


class TestClear:
    """This tests `circuit.clear`."""


class TestOperations:
    """This tests `circuit.operations`."""


class TestOperationsWithPoints:
    """This tests `circuit.operations_with_points`."""


class TestOperationsOnQudit:
    """This tests `circuit.operations_on_qudit`."""


class TestOperationsOnQuditWithPoints:
    """This tests `circuit.operations_on_qudit_with_points`."""<|MERGE_RESOLUTION|>--- conflicted
+++ resolved
@@ -864,7 +864,6 @@
     """This tests `circuit.replace_with_circuit`."""
 
 
-<<<<<<< HEAD
 class TestFold:
     """This tests `circuit.fold`."""
 
@@ -1083,8 +1082,6 @@
         assert after_fold == before_fold
 
 
-=======
->>>>>>> 84b86bec
 class TestCopy:
     """This tests `circuit.copy`."""
 
